--- conflicted
+++ resolved
@@ -33,18 +33,8 @@
 
 
 class AWAC(SAC):
-    """
-    Advantage Weighted Actor Critic (AWAC)
-    Off-Policy Maximum Entropy Deep Reinforcement Learning with a Stochastic Actor,
-    This implementation borrows code from original implementation (https://github.com/haarnoja/sac)
-    from OpenAI Spinning Up (https://github.com/openai/spinningup), from the softlearning repo
-    (https://github.com/rail-berkeley/softlearning/)
-    and from Stable Baselines (https://github.com/hill-a/stable-baselines)
-    Paper: https://arxiv.org/abs/1801.01290
-    Introduction to AWAC: https://spinningup.openai.com/en/latest/algorithms/sac.html
-
-    Note: we use double q target and not value target as discussed
-    in https://github.com/hill-a/stable-baselines/issues/270
+    """ Advantage Weighted Actor Critic (AWAC)
+    modified from Sb3 SAC
     """
 
     policy_aliases: ClassVar[Dict[str, Type[BasePolicy]]] = {
@@ -62,7 +52,7 @@
         policy: Union[str, Type[SACPolicy]],
         env: Union[GymEnv, str],
         algocn: cn.AWAC,
-        task: str
+        task: str,
     ):
         self.algocn = algocn
 
@@ -76,7 +66,7 @@
         # SAC will set up the model
         assert self.dataset is not None
         self.dataset = [osp.join(self.log_path, d) for d in self.dataset]
-<<<<<<< HEAD
+
         self.dataset = [osp.join(d, "train") for d in self.dataset]
         self.dataset = [
             MyOfflineDS(d, seq=1, transform=DefaultTransform()) for d in self.dataset
@@ -95,7 +85,8 @@
             pin_memory=True,
             drop_last=True,
         )
-=======
+
+        """ from wds
         fnames = list(find_tarballs(self.dataset))
         # fnames = [x for x in list(find_tarballs(self.dataset)) if "eval" in x]
         self.task = task
@@ -104,11 +95,10 @@
         for batch in steps2batch(dataset):
             self.replay_buffer.add(*batch)
 
+        # for u in [model.actor.mu, model.actor.log_std]:
+        # u.weight.data.fill_(0)
+        # u.bias.data.fill_(0)
         """
-        for u in [model.actor.mu, model.actor.log_std]:
-            u.weight.data.fill_(0)
-            u.bias.data.fill_(0)
->>>>>>> 2eca8fe2
 
         for batch in tqdm(self.loader):
             infos = [du.apply(batch["infos"], lambda x: x[i]) for i in range(self.bs)]
@@ -202,7 +192,6 @@
                 ent_coef_loss.backward()
                 self.ent_coef_optimizer.step()
 
-
             #
             # compute critic loss
             #
@@ -223,8 +212,7 @@
                 # td error + entropy term
 
                 target_q_values = (
-                    replay.rewards
-                    + (1 - replay.dones) * self.gamma * next_q_values
+                    replay.rewards + (1 - replay.dones) * self.gamma * next_q_values
                 )
 
             # Get current Q-values estimates for each critic network
@@ -279,7 +267,7 @@
             # clip actions because otherwise log_prob will be nan
             log_prob = dist.log_prob(th.clip(replay.actions, -1, 1)).reshape(-1, 1)
             # log_prob = dist.custom_log_prob(replay.actions).reshape(-1, 1)
-            
+
             # log_prob = th.where(th.isnan(log_prob), 0, log_prob)
 
             mse_loss = F.mse_loss(actions_pi, replay.actions, reduction="none").mean(1)
@@ -302,12 +290,12 @@
             )[:, -1]
             open = gripper_loss[replay.actions[:, -1] == 1.0].mean()
             close = gripper_loss[replay.actions[:, -1] == -1.0].mean()
-            
+
             # added neutral gripper loss for rtx (to turn off gripper loss set weight to 0)
             neutral = 0
             if "google_robot" in self.task:
                 neutral = gripper_loss[replay.actions[:, -1] == 0.0].mean()
-            
+
             gripper_loss = open + close + neutral
             actor_loss += self.gripper_loss_weight * gripper_loss
             self.logger.record("train/gripper_loss", gripper_loss.item())
